/*
Copyright 2013 CoreOS Inc.

Licensed under the Apache License, Version 2.0 (the "License");
you may not use this file except in compliance with the License.
You may obtain a copy of the License at

     http://www.apache.org/licenses/LICENSE-2.0

Unless required by applicable law or agreed to in writing, software
distributed under the License is distributed on an "AS IS" BASIS,
WITHOUT WARRANTIES OR CONDITIONS OF ANY KIND, either express or implied.
See the License for the specific language governing permissions and
limitations under the License.
*/

package store

import (
	"encoding/json"
	"fmt"
	"path"
	"sort"
	"strconv"
	"strings"
	"sync"
	"time"

	etcdErr "github.com/coreos/etcd/error"
)

// The default version to set when the store is first initialized.
const defaultVersion = 2

var minExpireTime time.Time

func init() {
	minExpireTime, _ = time.Parse(time.RFC3339, "2000-01-01T00:00:00Z")
}

type Store interface {
	Version() int
	CommandFactory() CommandFactory
	Index() uint64
	Get(nodePath string, recursive, sorted bool) (*Event, error)
	Set(nodePath string, value string, expireTime time.Time) (*Event, error)
	Update(nodePath string, newValue string, expireTime time.Time) (*Event, error)
	Create(nodePath string, value string, incrementalSuffix bool,
		expireTime time.Time) (*Event, error)
	CompareAndSwap(nodePath string, prevValue string, prevIndex uint64,
		value string, expireTime time.Time) (*Event, error)
	Delete(nodePath string, recursive bool) (*Event, error)
	Watch(prefix string, recursive bool, sinceIndex uint64) (<-chan *Event, error)
	Save() ([]byte, error)
	Recovery(state []byte) error
	TotalTransactions() uint64
	JsonStats() []byte
	DeleteExpiredKeys(cutoff time.Time)
}

type store struct {
	Root           *node
	WatcherHub     *watcherHub
	CurrentIndex   uint64
	Stats          *Stats
	CurrentVersion int
	ttlKeyHeap     *ttlKeyHeap  // need to recovery manually
	worldLock      sync.RWMutex // stop the world lock
}

func New() Store {
	return newStore()
}

func newStore() *store {
	s := new(store)
	s.CurrentVersion = defaultVersion
	s.Root = newDir(s, "/", s.CurrentIndex, nil, "", Permanent)
	s.Stats = newStats()
	s.WatcherHub = newWatchHub(1000)
	s.ttlKeyHeap = newTtlKeyHeap()
	return s
}

// Version retrieves current version of the store.
func (s *store) Version() int {
	return s.CurrentVersion
}

// Retrieves current of the store
func (s *store) Index() uint64 {
	return s.CurrentIndex
}

// CommandFactory retrieves the command factory for the current version of the store.
func (s *store) CommandFactory() CommandFactory {
	return GetCommandFactory(s.Version())
}

// Get function returns a get event.
// If recursive is true, it will return all the content under the node path.
// If sorted is true, it will sort the content by keys.
func (s *store) Get(nodePath string, recursive, sorted bool) (*Event, error) {
	s.worldLock.RLock()
	defer s.worldLock.RUnlock()

	nodePath = path.Clean(path.Join("/", nodePath))

	n, err := s.internalGet(nodePath)

	if err != nil {
		s.Stats.Inc(GetFail)
		return nil, err
	}

	e := newEvent(Get, nodePath, n.ModifiedIndex, n.CreatedIndex)
	eNode := e.Node

	if n.IsDir() { // node is a directory
		eNode.Dir = true

		children, _ := n.List()
		eNode.Nodes = make(NodeExterns, len(children))

		// we do not use the index in the children slice directly
		// we need to skip the hidden one
		i := 0

		for _, child := range children {
			if child.IsHidden() { // get will not return hidden nodes
				continue
			}

			eNode.Nodes[i] = child.Repr(recursive, sorted)
			i++
		}

		// eliminate hidden nodes
		eNode.Nodes = eNode.Nodes[:i]

		if sorted {
			sort.Sort(eNode.Nodes)
		}

	} else { // node is a file
		eNode.Value, _ = n.Read()
	}

	eNode.Expiration, eNode.TTL = n.ExpirationAndTTL()

	s.Stats.Inc(GetSuccess)

	return e, nil
}

// Create function creates the node at nodePath. Create will help to create intermediate directories with no ttl.
// If the node has already existed, create will fail.
// If any node on the path is a file, create will fail.
func (s *store) Create(nodePath string, value string, unique bool, expireTime time.Time) (*Event, error) {
	s.worldLock.Lock()
	defer s.worldLock.Unlock()
	e, err := s.internalCreate(nodePath, value, unique, false, expireTime, Create)

	if err == nil {
		s.Stats.Inc(CreateSuccess)
	} else {
		s.Stats.Inc(CreateFail)
	}

	return e, err
}

// Set function creates or replace the node at nodePath.
func (s *store) Set(nodePath string, value string, expireTime time.Time) (*Event, error) {
	s.worldLock.Lock()
	defer s.worldLock.Unlock()
	e, err := s.internalCreate(nodePath, value, false, true, expireTime, Set)

	if err == nil {
		s.Stats.Inc(SetSuccess)
	} else {
		s.Stats.Inc(SetFail)
	}

	return e, err
}

func (s *store) CompareAndSwap(nodePath string, prevValue string, prevIndex uint64,
	value string, expireTime time.Time) (*Event, error) {

	nodePath = path.Clean(path.Join("/", nodePath))
	// we do not allow the user to change "/"
	if nodePath == "/" {
		return nil, etcdErr.NewError(etcdErr.EcodeRootROnly, "/", s.CurrentIndex)
	}

	s.worldLock.Lock()
	defer s.worldLock.Unlock()

	n, err := s.internalGet(nodePath)

	if err != nil {
		s.Stats.Inc(CompareAndSwapFail)
		return nil, err
	}

	if n.IsDir() { // can only test and set file
		s.Stats.Inc(CompareAndSwapFail)
		return nil, etcdErr.NewError(etcdErr.EcodeNotFile, nodePath, s.CurrentIndex)
	}

	// If both of the prevValue and prevIndex are given, we will test both of them.
	// Command will be executed, only if both of the tests are successful.
	if (prevValue == "" || n.Value == prevValue) && (prevIndex == 0 || n.ModifiedIndex == prevIndex) {
		// update etcd index
		s.CurrentIndex++

		e := newEvent(CompareAndSwap, nodePath, s.CurrentIndex, n.CreatedIndex)
		eNode := e.Node

		eNode.PrevValue = n.Value

		// if test succeed, write the value
		n.Write(value, s.CurrentIndex)
		n.UpdateTTL(expireTime)

		eNode.Value = value
		eNode.Expiration, eNode.TTL = n.ExpirationAndTTL()

		s.WatcherHub.notify(e)
		s.Stats.Inc(CompareAndSwapSuccess)
		return e, nil
	}

	cause := fmt.Sprintf("[%v != %v] [%v != %v]", prevValue, n.Value, prevIndex, n.ModifiedIndex)
	s.Stats.Inc(CompareAndSwapFail)
	return nil, etcdErr.NewError(etcdErr.EcodeTestFailed, cause, s.CurrentIndex)
}

// Delete function deletes the node at the given path.
// If the node is a directory, recursive must be true to delete it.
func (s *store) Delete(nodePath string, recursive bool) (*Event, error) {
	nodePath = path.Clean(path.Join("/", nodePath))
	// we do not allow the user to change "/"
	if nodePath == "/" {
		return nil, etcdErr.NewError(etcdErr.EcodeRootROnly, "/", s.CurrentIndex)
	}

	s.worldLock.Lock()
	defer s.worldLock.Unlock()

	nextIndex := s.CurrentIndex + 1

	n, err := s.internalGet(nodePath)

	if err != nil { // if the node does not exist, return error
		s.Stats.Inc(DeleteFail)
		return nil, err
	}

	e := newEvent(Delete, nodePath, nextIndex, n.CreatedIndex)
	eNode := e.Node

	if n.IsDir() {
		eNode.Dir = true
	} else {
		eNode.PrevValue = n.Value
	}

	callback := func(path string) { // notify function
		// notify the watchers with delted set true
		s.WatcherHub.notifyWatchers(e, path, true)
	}

	err = n.Remove(recursive, callback)

	if err != nil {
		s.Stats.Inc(DeleteFail)
		return nil, err
	}

	// update etcd index
	s.CurrentIndex++

	s.WatcherHub.notify(e)
	s.Stats.Inc(DeleteSuccess)

	return e, nil
}

func (s *store) Watch(key string, recursive bool, sinceIndex uint64) (<-chan *Event, error) {
	key = path.Clean(path.Join("/", key))

	nextIndex := s.CurrentIndex + 1

	s.worldLock.RLock()
	defer s.worldLock.RUnlock()

	var c <-chan *Event
	var err *etcdErr.Error

	if sinceIndex == 0 {
		c, err = s.WatcherHub.watch(key, recursive, nextIndex)

	} else {
		c, err = s.WatcherHub.watch(key, recursive, sinceIndex)
	}

	if err != nil {
		// watchhub do not know the current Index
		// we need to attach the currentIndex here
		err.Index = s.CurrentIndex
		return nil, err
	}

	return c, nil
}

// walk function walks all the nodePath and apply the walkFunc on each directory
func (s *store) walk(nodePath string, walkFunc func(prev *node, component string) (*node, *etcdErr.Error)) (*node, *etcdErr.Error) {
	components := strings.Split(nodePath, "/")

	curr := s.Root
	var err *etcdErr.Error

	for i := 1; i < len(components); i++ {
		if len(components[i]) == 0 { // ignore empty string
			return curr, nil
		}

		curr, err = walkFunc(curr, components[i])
		if err != nil {
			return nil, err
		}

	}

	return curr, nil
}

// Update function updates the value/ttl of the node.
// If the node is a file, the value and the ttl can be updated.
// If the node is a directory, only the ttl can be updated.
func (s *store) Update(nodePath string, newValue string, expireTime time.Time) (*Event, error) {
	nodePath = path.Clean(path.Join("/", nodePath))
	// we do not allow the user to change "/"
	if nodePath == "/" {
		return nil, etcdErr.NewError(etcdErr.EcodeRootROnly, "/", s.CurrentIndex)
	}

	s.worldLock.Lock()
	defer s.worldLock.Unlock()

	currIndex, nextIndex := s.CurrentIndex, s.CurrentIndex+1

	n, err := s.internalGet(nodePath)

	if err != nil { // if the node does not exist, return error
		s.Stats.Inc(UpdateFail)
		return nil, err
	}

	e := newEvent(Update, nodePath, nextIndex, n.CreatedIndex)
	eNode := e.Node

	if len(newValue) != 0 {
		if n.IsDir() {
			// if the node is a directory, we cannot update value
			s.Stats.Inc(UpdateFail)
			return nil, etcdErr.NewError(etcdErr.EcodeNotFile, nodePath, currIndex)
		}

		eNode.PrevValue = n.Value
		n.Write(newValue, nextIndex)
		eNode.Value = newValue

	} else {
		// do not update value
		eNode.Value = n.Value
	}

	// update ttl
	n.UpdateTTL(expireTime)

	eNode.Expiration, eNode.TTL = n.ExpirationAndTTL()

	s.WatcherHub.notify(e)

	s.Stats.Inc(UpdateSuccess)

	s.CurrentIndex = nextIndex

	return e, nil
}

func (s *store) internalCreate(nodePath string, value string, unique bool, replace bool,
	expireTime time.Time, action string) (*Event, error) {

	currIndex, nextIndex := s.CurrentIndex, s.CurrentIndex+1

	if unique { // append unique item under the node path
		nodePath += "/" + strconv.FormatUint(nextIndex, 10)
	}

	nodePath = path.Clean(path.Join("/", nodePath))

	// we do not allow the user to change "/"
	if nodePath == "/" {
		return nil, etcdErr.NewError(etcdErr.EcodeRootROnly, "/", currIndex)
	}

	// Assume expire times that are way in the past are not valid.
	// This can occur when the time is serialized to JSON and read back in.
	if expireTime.Before(minExpireTime) {
		expireTime = Permanent
	}

<<<<<<< HEAD
	dir, newnodeName := path.Split(nodePath)
=======
	dir, newNodeName := path.Split(nodePath)
>>>>>>> 7875ba28

	// walk through the nodePath, create dirs and get the last directory node
	d, err := s.walk(dir, s.checkDir)

	if err != nil {
		s.Stats.Inc(SetFail)
		err.Index = currIndex
		return nil, err
	}

	e := newEvent(action, nodePath, nextIndex, nextIndex)
	eNode := e.Node

	n, _ := d.GetChild(newnodeName)

	// force will try to replace a existing file
	if n != nil {
		if replace {
			if n.IsDir() {
				return nil, etcdErr.NewError(etcdErr.EcodeNotFile, nodePath, currIndex)
			}
			eNode.PrevValue, _ = n.Read()

			n.Remove(false, nil)
		} else {
			return nil, etcdErr.NewError(etcdErr.EcodeNodeExist, nodePath, currIndex)
		}
	}

	if len(value) != 0 { // create file
		eNode.Value = value

		n = newKV(s, nodePath, value, nextIndex, d, "", expireTime)

	} else { // create directory
		eNode.Dir = true

		n = newDir(s, nodePath, nextIndex, d, "", expireTime)

	}

	// we are sure d is a directory and does not have the children with name n.Name
	d.Add(n)

	// node with TTL
	if !n.IsPermanent() {
		s.ttlKeyHeap.push(n)

		eNode.Expiration, eNode.TTL = n.ExpirationAndTTL()
	}

	s.CurrentIndex = nextIndex

	s.WatcherHub.notify(e)
	return e, nil
}

// InternalGet function get the node of the given nodePath.
func (s *store) internalGet(nodePath string) (*node, *etcdErr.Error) {
	nodePath = path.Clean(path.Join("/", nodePath))

	walkFunc := func(parent *node, name string) (*node, *etcdErr.Error) {

		if !parent.IsDir() {
			err := etcdErr.NewError(etcdErr.EcodeNotDir, parent.Path, s.CurrentIndex)
			return nil, err
		}

		child, ok := parent.Children[name]
		if ok {
			return child, nil
		}

		return nil, etcdErr.NewError(etcdErr.EcodeKeyNotFound, path.Join(parent.Path, name), s.CurrentIndex)
	}

	f, err := s.walk(nodePath, walkFunc)

	if err != nil {
		return nil, err
	}
	return f, nil
}

// deleteExpiredKyes will delete all
func (s *store) DeleteExpiredKeys(cutoff time.Time) {
	s.worldLock.Lock()
	defer s.worldLock.Unlock()

	for {
		node := s.ttlKeyHeap.top()
		if node == nil || node.ExpireTime.After(cutoff) {
			break
		}

		s.ttlKeyHeap.pop()
		node.Remove(true, nil)

		s.CurrentIndex++

		s.Stats.Inc(ExpireCount)
		s.WatcherHub.notify(newEvent(Expire, node.Path, s.CurrentIndex, node.CreatedIndex))
	}

}

// checkDir function will check whether the component is a directory under parent node.
// If it is a directory, this function will return the pointer to that node.
// If it does not exist, this function will create a new directory and return the pointer to that node.
// If it is a file, this function will return error.
func (s *store) checkDir(parent *node, dirName string) (*node, *etcdErr.Error) {
	node, ok := parent.Children[dirName]

	if ok {
		if node.IsDir() {
			return node, nil
		}

		return nil, etcdErr.NewError(etcdErr.EcodeNotDir, parent.Path, s.CurrentIndex)
	}

	n := newDir(s, path.Join(parent.Path, dirName), s.CurrentIndex+1, parent, parent.ACL, Permanent)

	parent.Children[dirName] = n

	return n, nil
}

// Save function saves the static state of the store system.
// Save function will not be able to save the state of watchers.
// Save function will not save the parent field of the node. Or there will
// be cyclic dependencies issue for the json package.
func (s *store) Save() ([]byte, error) {
	s.worldLock.Lock()

	clonedStore := newStore()
	clonedStore.CurrentIndex = s.CurrentIndex
	clonedStore.Root = s.Root.Clone()
	clonedStore.WatcherHub = s.WatcherHub.clone()
	clonedStore.Stats = s.Stats.clone()
	clonedStore.CurrentVersion = s.CurrentVersion

	s.worldLock.Unlock()

	b, err := json.Marshal(clonedStore)

	if err != nil {
		return nil, err
	}

	return b, nil
}

// recovery function recovery the store system from a static state.
// It needs to recovery the parent field of the nodes.
// It needs to delete the expired nodes since the saved time and also
// need to create monitor go routines.
func (s *store) Recovery(state []byte) error {
	s.worldLock.Lock()
	defer s.worldLock.Unlock()
	err := json.Unmarshal(state, s)

	if err != nil {
		return err
	}

	s.ttlKeyHeap = newTtlKeyHeap()

	s.Root.recoverAndclean()
	return nil
}

func (s *store) JsonStats() []byte {
	s.Stats.Watchers = uint64(s.WatcherHub.count)
	return s.Stats.toJson()
}

func (s *store) TotalTransactions() uint64 {
	return s.Stats.TotalTranscations()
}<|MERGE_RESOLUTION|>--- conflicted
+++ resolved
@@ -415,11 +415,7 @@
 		expireTime = Permanent
 	}
 
-<<<<<<< HEAD
-	dir, newnodeName := path.Split(nodePath)
-=======
 	dir, newNodeName := path.Split(nodePath)
->>>>>>> 7875ba28
 
 	// walk through the nodePath, create dirs and get the last directory node
 	d, err := s.walk(dir, s.checkDir)
@@ -433,7 +429,7 @@
 	e := newEvent(action, nodePath, nextIndex, nextIndex)
 	eNode := e.Node
 
-	n, _ := d.GetChild(newnodeName)
+	n, _ := d.GetChild(newNodeName)
 
 	// force will try to replace a existing file
 	if n != nil {
