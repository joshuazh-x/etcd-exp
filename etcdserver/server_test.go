/*
   Copyright 2014 CoreOS, Inc.

   Licensed under the Apache License, Version 2.0 (the "License");
   you may not use this file except in compliance with the License.
   You may obtain a copy of the License at

       http://www.apache.org/licenses/LICENSE-2.0

   Unless required by applicable law or agreed to in writing, software
   distributed under the License is distributed on an "AS IS" BASIS,
   WITHOUT WARRANTIES OR CONDITIONS OF ANY KIND, either express or implied.
   See the License for the specific language governing permissions and
   limitations under the License.
*/

package etcdserver

import (
	"encoding/json"
	"fmt"
	"io/ioutil"
	"log"
	"math/rand"
	"path"
	"reflect"
	"strconv"
	"sync"
	"testing"
	"time"

	"github.com/coreos/etcd/Godeps/_workspace/src/golang.org/x/net/context"
	pb "github.com/coreos/etcd/etcdserver/etcdserverpb"
	"github.com/coreos/etcd/pkg/pbutil"
	"github.com/coreos/etcd/pkg/testutil"
	"github.com/coreos/etcd/pkg/types"
	"github.com/coreos/etcd/raft"
	"github.com/coreos/etcd/raft/raftpb"
	"github.com/coreos/etcd/rafthttp"
	"github.com/coreos/etcd/store"
)

func init() {
	log.SetOutput(ioutil.Discard)
}

func TestGetExpirationTime(t *testing.T) {
	tests := []struct {
		r    pb.Request
		want time.Time
	}{
		{
			pb.Request{Expiration: 0},
			time.Time{},
		},
		{
			pb.Request{Expiration: 60000},
			time.Unix(0, 60000),
		},
		{
			pb.Request{Expiration: -60000},
			time.Unix(0, -60000),
		},
	}

	for i, tt := range tests {
		got := getExpirationTime(&tt.r)
		if !reflect.DeepEqual(tt.want, got) {
			t.Errorf("#%d: incorrect expiration time: want=%v got=%v", i, tt.want, got)
		}
	}
}

// TestDoLocalAction tests requests which do not need to go through raft to be applied,
// and are served through local data.
func TestDoLocalAction(t *testing.T) {
	tests := []struct {
		req pb.Request

		wresp    Response
		werr     error
		wactions []action
	}{
		{
			pb.Request{Method: "GET", ID: 1, Wait: true},
			Response{Watcher: &stubWatcher{}}, nil, []action{action{name: "Watch"}},
		},
		{
			pb.Request{Method: "GET", ID: 1},
			Response{Event: &store.Event{}}, nil,
			[]action{
				action{
					name:   "Get",
					params: []interface{}{"", false, false},
				},
			},
		},
		{
			pb.Request{Method: "HEAD", ID: 1},
			Response{Event: &store.Event{}}, nil,
			[]action{
				action{
					name:   "Get",
					params: []interface{}{"", false, false},
				},
			},
		},
		{
			pb.Request{Method: "BADMETHOD", ID: 1},
			Response{}, ErrUnknownMethod, []action{},
		},
	}
	for i, tt := range tests {
		st := &storeRecorder{}
		srv := &EtcdServer{store: st}
		resp, err := srv.Do(context.TODO(), tt.req)

		if err != tt.werr {
			t.Fatalf("#%d: err = %+v, want %+v", i, err, tt.werr)
		}
		if !reflect.DeepEqual(resp, tt.wresp) {
			t.Errorf("#%d: resp = %+v, want %+v", i, resp, tt.wresp)
		}
		gaction := st.Action()
		if !reflect.DeepEqual(gaction, tt.wactions) {
			t.Errorf("#%d: action = %+v, want %+v", i, gaction, tt.wactions)
		}
	}
}

// TestDoBadLocalAction tests server requests which do not need to go through consensus,
// and return errors when they fetch from local data.
func TestDoBadLocalAction(t *testing.T) {
	storeErr := fmt.Errorf("bah")
	tests := []struct {
		req pb.Request

		wactions []action
	}{
		{
			pb.Request{Method: "GET", ID: 1, Wait: true},
			[]action{action{name: "Watch"}},
		},
		{
			pb.Request{Method: "GET", ID: 1},
			[]action{action{name: "Get"}},
		},
		{
			pb.Request{Method: "HEAD", ID: 1},
			[]action{action{name: "Get"}},
		},
	}
	for i, tt := range tests {
		st := &errStoreRecorder{err: storeErr}
		srv := &EtcdServer{store: st}
		resp, err := srv.Do(context.Background(), tt.req)

		if err != storeErr {
			t.Fatalf("#%d: err = %+v, want %+v", i, err, storeErr)
		}
		if !reflect.DeepEqual(resp, Response{}) {
			t.Errorf("#%d: resp = %+v, want %+v", i, resp, Response{})
		}
		gaction := st.Action()
		if !reflect.DeepEqual(gaction, tt.wactions) {
			t.Errorf("#%d: action = %+v, want %+v", i, gaction, tt.wactions)
		}
	}
}

func TestApplyRequest(t *testing.T) {
	tests := []struct {
		req pb.Request

		wresp    Response
		wactions []action
	}{
		// POST ==> Create
		{
			pb.Request{Method: "POST", ID: 1},
			Response{Event: &store.Event{}},
			[]action{
				action{
					name:   "Create",
					params: []interface{}{"", false, "", true, time.Time{}},
				},
			},
		},
		// POST ==> Create, with expiration
		{
			pb.Request{Method: "POST", ID: 1, Expiration: 1337},
			Response{Event: &store.Event{}},
			[]action{
				action{
					name:   "Create",
					params: []interface{}{"", false, "", true, time.Unix(0, 1337)},
				},
			},
		},
		// POST ==> Create, with dir
		{
			pb.Request{Method: "POST", ID: 1, Dir: true},
			Response{Event: &store.Event{}},
			[]action{
				action{
					name:   "Create",
					params: []interface{}{"", true, "", true, time.Time{}},
				},
			},
		},
		// PUT ==> Set
		{
			pb.Request{Method: "PUT", ID: 1},
			Response{Event: &store.Event{}},
			[]action{
				action{
					name:   "Set",
					params: []interface{}{"", false, "", time.Time{}},
				},
			},
		},
		// PUT ==> Set, with dir
		{
			pb.Request{Method: "PUT", ID: 1, Dir: true},
			Response{Event: &store.Event{}},
			[]action{
				action{
					name:   "Set",
					params: []interface{}{"", true, "", time.Time{}},
				},
			},
		},
		// PUT with PrevExist=true ==> Update
		{
			pb.Request{Method: "PUT", ID: 1, PrevExist: boolp(true)},
			Response{Event: &store.Event{}},
			[]action{
				action{
					name:   "Update",
					params: []interface{}{"", "", time.Time{}},
				},
			},
		},
		// PUT with PrevExist=false ==> Create
		{
			pb.Request{Method: "PUT", ID: 1, PrevExist: boolp(false)},
			Response{Event: &store.Event{}},
			[]action{
				action{
					name:   "Create",
					params: []interface{}{"", false, "", false, time.Time{}},
				},
			},
		},
		// PUT with PrevExist=true *and* PrevIndex set ==> Update
		// TODO(jonboulle): is this expected?!
		{
			pb.Request{Method: "PUT", ID: 1, PrevExist: boolp(true), PrevIndex: 1},
			Response{Event: &store.Event{}},
			[]action{
				action{
					name:   "Update",
					params: []interface{}{"", "", time.Time{}},
				},
			},
		},
		// PUT with PrevExist=false *and* PrevIndex set ==> Create
		// TODO(jonboulle): is this expected?!
		{
			pb.Request{Method: "PUT", ID: 1, PrevExist: boolp(false), PrevIndex: 1},
			Response{Event: &store.Event{}},
			[]action{
				action{
					name:   "Create",
					params: []interface{}{"", false, "", false, time.Time{}},
				},
			},
		},
		// PUT with PrevIndex set ==> CompareAndSwap
		{
			pb.Request{Method: "PUT", ID: 1, PrevIndex: 1},
			Response{Event: &store.Event{}},
			[]action{
				action{
					name:   "CompareAndSwap",
					params: []interface{}{"", "", uint64(1), "", time.Time{}},
				},
			},
		},
		// PUT with PrevValue set ==> CompareAndSwap
		{
			pb.Request{Method: "PUT", ID: 1, PrevValue: "bar"},
			Response{Event: &store.Event{}},
			[]action{
				action{
					name:   "CompareAndSwap",
					params: []interface{}{"", "bar", uint64(0), "", time.Time{}},
				},
			},
		},
		// PUT with PrevIndex and PrevValue set ==> CompareAndSwap
		{
			pb.Request{Method: "PUT", ID: 1, PrevIndex: 1, PrevValue: "bar"},
			Response{Event: &store.Event{}},
			[]action{
				action{
					name:   "CompareAndSwap",
					params: []interface{}{"", "bar", uint64(1), "", time.Time{}},
				},
			},
		},
		// DELETE ==> Delete
		{
			pb.Request{Method: "DELETE", ID: 1},
			Response{Event: &store.Event{}},
			[]action{
				action{
					name:   "Delete",
					params: []interface{}{"", false, false},
				},
			},
		},
		// DELETE with PrevIndex set ==> CompareAndDelete
		{
			pb.Request{Method: "DELETE", ID: 1, PrevIndex: 1},
			Response{Event: &store.Event{}},
			[]action{
				action{
					name:   "CompareAndDelete",
					params: []interface{}{"", "", uint64(1)},
				},
			},
		},
		// DELETE with PrevValue set ==> CompareAndDelete
		{
			pb.Request{Method: "DELETE", ID: 1, PrevValue: "bar"},
			Response{Event: &store.Event{}},
			[]action{
				action{
					name:   "CompareAndDelete",
					params: []interface{}{"", "bar", uint64(0)},
				},
			},
		},
		// DELETE with PrevIndex *and* PrevValue set ==> CompareAndDelete
		{
			pb.Request{Method: "DELETE", ID: 1, PrevIndex: 5, PrevValue: "bar"},
			Response{Event: &store.Event{}},
			[]action{
				action{
					name:   "CompareAndDelete",
					params: []interface{}{"", "bar", uint64(5)},
				},
			},
		},
		// QGET ==> Get
		{
			pb.Request{Method: "QGET", ID: 1},
			Response{Event: &store.Event{}},
			[]action{
				action{
					name:   "Get",
					params: []interface{}{"", false, false},
				},
			},
		},
		// SYNC ==> DeleteExpiredKeys
		{
			pb.Request{Method: "SYNC", ID: 1},
			Response{},
			[]action{
				action{
					name:   "DeleteExpiredKeys",
					params: []interface{}{time.Unix(0, 0)},
				},
			},
		},
		{
			pb.Request{Method: "SYNC", ID: 1, Time: 12345},
			Response{},
			[]action{
				action{
					name:   "DeleteExpiredKeys",
					params: []interface{}{time.Unix(0, 12345)},
				},
			},
		},
		// Unknown method - error
		{
			pb.Request{Method: "BADMETHOD", ID: 1},
			Response{err: ErrUnknownMethod},
			[]action{},
		},
	}

	for i, tt := range tests {
		st := &storeRecorder{}
		srv := &EtcdServer{store: st}
		resp := srv.applyRequest(tt.req)

		if !reflect.DeepEqual(resp, tt.wresp) {
			t.Errorf("#%d: resp = %+v, want %+v", i, resp, tt.wresp)
		}
		gaction := st.Action()
		if !reflect.DeepEqual(gaction, tt.wactions) {
			t.Errorf("#%d: action = %#v, want %#v", i, gaction, tt.wactions)
		}
	}
}

func TestApplyRequestOnAdminMemberAttributes(t *testing.T) {
	cl := newTestCluster([]*Member{{ID: 1}})
	srv := &EtcdServer{
		store:   &storeRecorder{},
		Cluster: cl,
	}
	req := pb.Request{
		Method: "PUT",
		ID:     1,
		Path:   path.Join(storeMembersPrefix, strconv.FormatUint(1, 16), attributesSuffix),
		Val:    `{"Name":"abc","ClientURLs":["http://127.0.0.1:4001"]}`,
	}
	srv.applyRequest(req)
	w := Attributes{Name: "abc", ClientURLs: []string{"http://127.0.0.1:4001"}}
	if g := cl.Member(1).Attributes; !reflect.DeepEqual(g, w) {
		t.Errorf("attributes = %v, want %v", g, w)
	}
}

// TODO: test ErrIDRemoved
func TestApplyConfChangeError(t *testing.T) {
	cl := newCluster("")
	cl.SetStore(store.New())
	for i := 1; i <= 4; i++ {
		cl.AddMember(&Member{ID: types.ID(i)})
	}
	cl.RemoveMember(4)

	tests := []struct {
		cc   raftpb.ConfChange
		werr error
	}{
		{
			raftpb.ConfChange{
				Type:   raftpb.ConfChangeAddNode,
				NodeID: 4,
			},
			ErrIDRemoved,
		},
		{
			raftpb.ConfChange{
				Type:   raftpb.ConfChangeUpdateNode,
				NodeID: 4,
			},
			ErrIDRemoved,
		},
		{
			raftpb.ConfChange{
				Type:   raftpb.ConfChangeAddNode,
				NodeID: 1,
			},
			ErrIDExists,
		},
		{
			raftpb.ConfChange{
				Type:   raftpb.ConfChangeRemoveNode,
				NodeID: 5,
			},
			ErrIDNotFound,
		},
	}
	for i, tt := range tests {
		n := &nodeRecorder{}
		srv := &EtcdServer{
			node:    n,
			Cluster: cl,
		}
		_, err := srv.applyConfChange(tt.cc)
		if err != tt.werr {
			t.Errorf("#%d: applyConfChange error = %v, want %v", i, err, tt.werr)
		}
		cc := raftpb.ConfChange{Type: tt.cc.Type, NodeID: raft.None}
		w := []action{
			{
				name:   "ApplyConfChange",
				params: []interface{}{cc},
			},
		}
		if g := n.Action(); !reflect.DeepEqual(g, w) {
			t.Errorf("#%d: action = %+v, want %+v", i, g, w)
		}
	}
}

func TestApplyConfChangeShouldStop(t *testing.T) {
	cl := newCluster("")
	cl.SetStore(store.New())
	for i := 1; i <= 3; i++ {
		cl.AddMember(&Member{ID: types.ID(i)})
	}
	srv := &EtcdServer{
		id:      1,
		node:    &nodeRecorder{},
		Cluster: cl,
		sendhub: &nopSender{},
	}
	cc := raftpb.ConfChange{
		Type:   raftpb.ConfChangeRemoveNode,
		NodeID: 2,
	}
	// remove non-local member
	shouldStop, err := srv.applyConfChange(cc)
	if err != nil {
		t.Fatalf("unexpected error %v", err)
	}
	if shouldStop != false {
		t.Errorf("shouldStop = %t, want %t", shouldStop, false)
	}

	// remove local member
	cc.NodeID = 1
	shouldStop, err = srv.applyConfChange(cc)
	if err != nil {
		t.Fatalf("unexpected error %v", err)
	}
	if shouldStop != true {
		t.Errorf("shouldStop = %t, want %t", shouldStop, true)
	}
}

func TestClusterOf1(t *testing.T) { testServer(t, 1) }
func TestClusterOf3(t *testing.T) { testServer(t, 3) }

type fakeSender struct {
	ss []*EtcdServer
}

func (s *fakeSender) Sender(id types.ID) rafthttp.Sender { return nil }
func (s *fakeSender) Send(msgs []raftpb.Message) {
	for _, m := range msgs {
		s.ss[m.To-1].node.Step(context.TODO(), m)
	}
}
func (s *fakeSender) Add(m *Member)                     {}
func (s *fakeSender) Update(m *Member)                  {}
func (s *fakeSender) Remove(id types.ID)                {}
func (s *fakeSender) Stop()                             {}
func (s *fakeSender) ShouldStopNotify() <-chan struct{} { return nil }

func testServer(t *testing.T, ns uint64) {
	ctx, cancel := context.WithCancel(context.Background())
	defer cancel()

	ss := make([]*EtcdServer, ns)

	ids := make([]uint64, ns)
	for i := uint64(0); i < ns; i++ {
		ids[i] = i + 1
	}
	members := mustMakePeerSlice(t, ids...)
	for i := uint64(0); i < ns; i++ {
		id := i + 1
		s := raft.NewMemoryStorage()
		n := raft.StartNode(id, members, 10, 1, s)
		tk := time.NewTicker(10 * time.Millisecond)
		defer tk.Stop()
		st := store.New()
		cl := newCluster("abc")
		cl.SetStore(st)
		srv := &EtcdServer{
<<<<<<< HEAD
			node:        n,
			raftStorage: s,
			store:       st,
			sender:      &fakeSender{ss},
			storage:     &storageRecorder{},
			Ticker:      tk.C,
			Cluster:     cl,
=======
			node:    n,
			store:   st,
			sendhub: &fakeSender{ss},
			storage: &storageRecorder{},
			Ticker:  tk.C,
			Cluster: cl,
>>>>>>> 66c30f28
		}
		ss[i] = srv
	}

	// Start the servers after they're all created to avoid races in send().
	for i := uint64(0); i < ns; i++ {
		ss[i].start()
	}

	for i := 1; i <= 10; i++ {
		r := pb.Request{
			Method: "PUT",
			ID:     uint64(i),
			Path:   "/foo",
			Val:    "bar",
		}
		j := rand.Intn(len(ss))
		t.Logf("ss = %d", j)
		resp, err := ss[j].Do(ctx, r)
		if err != nil {
			t.Fatal(err)
		}

		g, w := resp.Event.Node, &store.NodeExtern{
			Key:           "/foo",
			ModifiedIndex: uint64(i) + ns,
			CreatedIndex:  uint64(i) + ns,
			Value:         stringp("bar"),
		}

		if !reflect.DeepEqual(g, w) {
			t.Error("value:", *g.Value)
			t.Errorf("g = %+v, w %+v", g, w)
		}
	}

	time.Sleep(10 * time.Millisecond)

	var last interface{}
	for i, sv := range ss {
		sv.Stop()
		g, _ := sv.store.Get("/", true, true)
		if last != nil && !reflect.DeepEqual(last, g) {
			t.Errorf("server %d: Root = %#v, want %#v", i, g, last)
		}
		last = g
	}
}

func TestDoProposal(t *testing.T) {
	tests := []pb.Request{
		pb.Request{Method: "POST", ID: 1},
		pb.Request{Method: "PUT", ID: 1},
		pb.Request{Method: "DELETE", ID: 1},
		pb.Request{Method: "GET", ID: 1, Quorum: true},
	}

	for i, tt := range tests {
		ctx, _ := context.WithCancel(context.Background())
		s := raft.NewMemoryStorage()
		n := raft.StartNode(0xBAD0, mustMakePeerSlice(t, 0xBAD0), 10, 1, s)
		st := &storeRecorder{}
		tk := make(chan time.Time)
		// this makes <-tk always successful, which accelerates internal clock
		close(tk)
		cl := newCluster("abc")
		cl.SetStore(store.New())
		srv := &EtcdServer{
<<<<<<< HEAD
			node:        n,
			raftStorage: s,
			store:       st,
			sender:      &nopSender{},
			storage:     &storageRecorder{},
			Ticker:      tk,
			Cluster:     cl,
=======
			node:    n,
			store:   st,
			sendhub: &nopSender{},
			storage: &storageRecorder{},
			Ticker:  tk,
			Cluster: cl,
>>>>>>> 66c30f28
		}
		srv.start()
		resp, err := srv.Do(ctx, tt)
		srv.Stop()

		action := st.Action()
		if len(action) != 1 {
			t.Errorf("#%d: len(action) = %d, want 1", i, len(action))
		}
		if err != nil {
			t.Fatalf("#%d: err = %v, want nil", i, err)
		}
		wresp := Response{Event: &store.Event{}}
		if !reflect.DeepEqual(resp, wresp) {
			t.Errorf("#%d: resp = %v, want %v", i, resp, wresp)
		}
	}
}

func TestDoProposalCancelled(t *testing.T) {
	ctx, cancel := context.WithCancel(context.Background())
	// node cannot make any progress because there are two nodes
	s := raft.NewMemoryStorage()
	n := raft.StartNode(0xBAD0, mustMakePeerSlice(t, 0xBAD0, 0xBAD1), 10, 1, s)
	st := &storeRecorder{}
	wait := &waitRecorder{}
	srv := &EtcdServer{
		// TODO: use fake node for better testability
		node:        n,
		raftStorage: s,
		store:       st,
		w:           wait,
	}

	done := make(chan struct{})
	var err error
	go func() {
		_, err = srv.Do(ctx, pb.Request{Method: "PUT", ID: 1})
		close(done)
	}()
	cancel()
	<-done

	gaction := st.Action()
	if len(gaction) != 0 {
		t.Errorf("len(action) = %v, want 0", len(gaction))
	}
	if err != ErrCanceled {
		t.Fatalf("err = %v, want %v", err, ErrCanceled)
	}
	w := []action{action{name: "Register1"}, action{name: "Trigger1"}}
	if !reflect.DeepEqual(wait.action, w) {
		t.Errorf("wait.action = %+v, want %+v", wait.action, w)
	}
}

func TestDoProposalTimeout(t *testing.T) {
	ctx, _ := context.WithTimeout(context.Background(), 0)
	srv := &EtcdServer{
		node: &nodeRecorder{},
		w:    &waitRecorder{},
	}
	_, err := srv.Do(ctx, pb.Request{Method: "PUT", ID: 1})
	if err != ErrTimeout {
		t.Fatalf("err = %v, want %v", err, ErrTimeout)
	}
}

func TestDoProposalStopped(t *testing.T) {
	ctx, cancel := context.WithCancel(context.Background())
	defer cancel()
	// node cannot make any progress because there are two nodes
	s := raft.NewMemoryStorage()
	n := raft.StartNode(0xBAD0, mustMakePeerSlice(t, 0xBAD0, 0xBAD1), 10, 1, s)
	st := &storeRecorder{}
	tk := make(chan time.Time)
	// this makes <-tk always successful, which accelarates internal clock
	close(tk)
	cl := newCluster("abc")
	cl.SetStore(store.New())
	srv := &EtcdServer{
		// TODO: use fake node for better testability
<<<<<<< HEAD
		node:        n,
		raftStorage: s,
		store:       st,
		sender:      &nopSender{},
		storage:     &storageRecorder{},
		Ticker:      tk,
		Cluster:     cl,
=======
		node:    n,
		store:   st,
		sendhub: &nopSender{},
		storage: &storageRecorder{},
		Ticker:  tk,
		Cluster: cl,
>>>>>>> 66c30f28
	}
	srv.start()

	done := make(chan struct{})
	var err error
	go func() {
		_, err = srv.Do(ctx, pb.Request{Method: "PUT", ID: 1})
		close(done)
	}()
	srv.Stop()
	<-done

	action := st.Action()
	if len(action) != 0 {
		t.Errorf("len(action) = %v, want 0", len(action))
	}
	if err != ErrStopped {
		t.Errorf("err = %v, want %v", err, ErrStopped)
	}
}

// TestSync tests sync 1. is nonblocking 2. sends out SYNC request.
func TestSync(t *testing.T) {
	n := &nodeProposeDataRecorder{}
	srv := &EtcdServer{
		node: n,
	}
	done := make(chan struct{})
	go func() {
		srv.sync(10 * time.Second)
		close(done)
	}()

	// check that sync is non-blocking
	select {
	case <-done:
	case <-time.After(time.Second):
		t.Fatalf("sync should be non-blocking but did not return after 1s!")
	}

	testutil.ForceGosched()
	data := n.data()
	if len(data) != 1 {
		t.Fatalf("len(proposeData) = %d, want 1", len(data))
	}
	var r pb.Request
	if err := r.Unmarshal(data[0]); err != nil {
		t.Fatalf("unmarshal request error: %v", err)
	}
	if r.Method != "SYNC" {
		t.Errorf("method = %s, want SYNC", r.Method)
	}
}

// TestSyncTimeout tests the case that sync 1. is non-blocking 2. cancel request
// after timeout
func TestSyncTimeout(t *testing.T) {
	n := &nodeProposalBlockerRecorder{}
	srv := &EtcdServer{
		node: n,
	}
	done := make(chan struct{})
	go func() {
		srv.sync(0)
		close(done)
	}()

	// check that sync is non-blocking
	select {
	case <-done:
	case <-time.After(time.Second):
		t.Fatalf("sync should be non-blocking but did not return after 1s!")
	}

	// give time for goroutine in sync to cancel
	// TODO: use fake clock
	testutil.ForceGosched()
	w := []action{action{name: "Propose blocked"}}
	if g := n.Action(); !reflect.DeepEqual(g, w) {
		t.Errorf("action = %v, want %v", g, w)
	}
}

// TODO: TestNoSyncWhenNoLeader

// blockingNodeProposer implements the node interface to allow users to
// block until Propose has been called and then verify the Proposed data
type blockingNodeProposer struct {
	ch chan []byte
	readyNode
}

func (n *blockingNodeProposer) Propose(_ context.Context, data []byte) error {
	n.ch <- data
	return nil
}

// TestSyncTrigger tests that the server proposes a SYNC request when its sync timer ticks
func TestSyncTrigger(t *testing.T) {
	n := &blockingNodeProposer{
		ch:        make(chan []byte),
		readyNode: *newReadyNode(),
	}
	st := make(chan time.Time, 1)
	srv := &EtcdServer{
<<<<<<< HEAD
		node:        n,
		raftStorage: raft.NewMemoryStorage(),
		store:       &storeRecorder{},
		sender:      &nopSender{},
		storage:     &storageRecorder{},
		SyncTicker:  st,
=======
		node:       n,
		store:      &storeRecorder{},
		sendhub:    &nopSender{},
		storage:    &storageRecorder{},
		SyncTicker: st,
>>>>>>> 66c30f28
	}
	srv.start()
	// trigger the server to become a leader and accept sync requests
	n.readyc <- raft.Ready{
		SoftState: &raft.SoftState{
			RaftState: raft.StateLeader,
		},
	}
	// trigger a sync request
	st <- time.Time{}
	var data []byte
	select {
	case <-time.After(time.Second):
		t.Fatalf("did not receive proposed request as expected!")
	case data = <-n.ch:
	}
	srv.Stop()
	var req pb.Request
	if err := req.Unmarshal(data); err != nil {
		t.Fatalf("error unmarshalling data: %v", err)
	}
	if req.Method != "SYNC" {
		t.Fatalf("unexpected proposed request: %#v", req.Method)
	}
}

// snapshot should snapshot the store and cut the persistent
// TODO: node.Compact is called... we need to make the node an interface
func TestSnapshot(t *testing.T) {
	s := raft.NewMemoryStorage()
	n := raft.StartNode(0xBAD0, mustMakePeerSlice(t, 0xBAD0), 10, 1, s)
	defer n.Stop()

	// Progress the node to the point where it has something to snapshot.
	// TODO(bdarnell): this could be improved with changes in the raft internals.
	// First, we must apply the initial conf changes so we can have an election.
	rd := <-n.Ready()
	s.Append(rd.Entries)
	for _, e := range rd.CommittedEntries {
		if e.Type == raftpb.EntryConfChange {
			var cc raftpb.ConfChange
			err := cc.Unmarshal(e.Data)
			if err != nil {
				t.Fatal(err)
			}
			n.ApplyConfChange(cc)
		}
	}
	n.Advance()

	// Now we can have an election and persist the rest of the log.
	// This causes HardState.Commit to advance. HardState.Commit must
	// be > 0 to snapshot.
	n.Campaign(context.Background())
	rd = <-n.Ready()
	s.Append(rd.Entries)
	n.Advance()

	st := &storeRecorder{}
	p := &storageRecorder{}
	srv := &EtcdServer{
		store:       st,
		storage:     p,
		node:        n,
		raftStorage: s,
	}

	srv.snapshot(1, []uint64{1})
	gaction := st.Action()
	if len(gaction) != 1 {
		t.Fatalf("len(action) = %d, want 1", len(gaction))
	}
	if !reflect.DeepEqual(gaction[0], action{name: "Save"}) {
		t.Errorf("action = %s, want Save", gaction[0])
	}

	gaction = p.Action()
	if len(gaction) != 2 {
		t.Fatalf("len(action) = %d, want 2", len(gaction))
	}
	if !reflect.DeepEqual(gaction[0], action{name: "Cut"}) {
		t.Errorf("action = %s, want Cut", gaction[0])
	}
	if !reflect.DeepEqual(gaction[1], action{name: "SaveSnap"}) {
		t.Errorf("action = %s, want SaveSnap", gaction[1])
	}
}

// Applied > SnapCount should trigger a SaveSnap event
func TestTriggerSnap(t *testing.T) {
	ctx := context.Background()
	s := raft.NewMemoryStorage()
	n := raft.StartNode(0xBAD0, mustMakePeerSlice(t, 0xBAD0), 10, 1, s)
	rd := <-n.Ready()
	s.Append(rd.Entries)
	n.Advance()
	n.ApplyConfChange(raftpb.ConfChange{Type: raftpb.ConfChangeAddNode, NodeID: 0xBAD0})
	n.Campaign(ctx)
	st := &storeRecorder{}
	p := &storageRecorder{}
	cl := newCluster("abc")
	cl.SetStore(store.New())
<<<<<<< HEAD
	srv := &EtcdServer{
		store:       st,
		sender:      &nopSender{},
		storage:     p,
		node:        n,
		raftStorage: s,
		snapCount:   10,
		Cluster:     cl,
=======
	s := &EtcdServer{
		store:     st,
		sendhub:   &nopSender{},
		storage:   p,
		node:      n,
		snapCount: 10,
		Cluster:   cl,
>>>>>>> 66c30f28
	}

	srv.start()
	for i := 0; uint64(i) < srv.snapCount-1; i++ {
		srv.Do(ctx, pb.Request{Method: "PUT", ID: 1})
	}
	time.Sleep(time.Millisecond)
	srv.Stop()

	gaction := p.Action()
	// each operation is recorded as a Save
	// BootstrapConfig/Nop + (SnapCount - 1) * Puts + Cut + SaveSnap = Save + (SnapCount - 1) * Save + Cut + SaveSnap
	wcnt := 1 + int(srv.snapCount)
	if len(gaction) != wcnt {
		t.Fatalf("len(action) = %d, want %d", len(gaction), wcnt)
	}
	if !reflect.DeepEqual(gaction[wcnt-1], action{name: "SaveSnap"}) {
		t.Errorf("action = %s, want SaveSnap", gaction[wcnt-1])
	}
}

// TestRecvSnapshot tests when it receives a snapshot from raft leader,
// it should trigger storage.SaveSnap and also store.Recover.
func TestRecvSnapshot(t *testing.T) {
	n := newReadyNode()
	st := &storeRecorder{}
	p := &storageRecorder{}
	cl := newCluster("abc")
	cl.SetStore(store.New())
	s := &EtcdServer{
<<<<<<< HEAD
		store:       st,
		sender:      &nopSender{},
		storage:     p,
		node:        n,
		raftStorage: raft.NewMemoryStorage(),
		Cluster:     cl,
=======
		store:   st,
		sendhub: &nopSender{},
		storage: p,
		node:    n,
		Cluster: cl,
>>>>>>> 66c30f28
	}

	s.start()
	n.readyc <- raft.Ready{Snapshot: raftpb.Snapshot{Metadata: raftpb.SnapshotMetadata{Index: 1}}}
	// make goroutines move forward to receive snapshot
	testutil.ForceGosched()
	s.Stop()

	wactions := []action{action{name: "Recovery"}}
	if g := st.Action(); !reflect.DeepEqual(g, wactions) {
		t.Errorf("store action = %v, want %v", g, wactions)
	}
	wactions = []action{action{name: "Save"}, action{name: "SaveSnap"}}
	if g := p.Action(); !reflect.DeepEqual(g, wactions) {
		t.Errorf("storage action = %v, want %v", g, wactions)
	}
}

// TestRecvSlowSnapshot tests that slow snapshot will not be applied
// to store. The case could happen when server compacts the log and
// raft returns the compacted snapshot.
func TestRecvSlowSnapshot(t *testing.T) {
	n := newReadyNode()
	st := &storeRecorder{}
	cl := newCluster("abc")
	cl.SetStore(store.New())
	s := &EtcdServer{
<<<<<<< HEAD
		store:       st,
		sender:      &nopSender{},
		storage:     &storageRecorder{},
		node:        n,
		raftStorage: raft.NewMemoryStorage(),
		Cluster:     cl,
=======
		store:   st,
		sendhub: &nopSender{},
		storage: &storageRecorder{},
		node:    n,
		Cluster: cl,
>>>>>>> 66c30f28
	}

	s.start()
	n.readyc <- raft.Ready{Snapshot: raftpb.Snapshot{Metadata: raftpb.SnapshotMetadata{Index: 1}}}
	// make goroutines move forward to receive snapshot
	testutil.ForceGosched()
	action := st.Action()

	n.readyc <- raft.Ready{Snapshot: raftpb.Snapshot{Metadata: raftpb.SnapshotMetadata{Index: 1}}}
	// make goroutines move forward to receive snapshot
	testutil.ForceGosched()
	s.Stop()

	if g := st.Action(); !reflect.DeepEqual(g, action) {
		t.Errorf("store action = %v, want %v", g, action)
	}
}

// TestApplySnapshotAndCommittedEntries tests that server applies snapshot
// first and then committed entries.
func TestApplySnapshotAndCommittedEntries(t *testing.T) {
	n := newReadyNode()
	st := &storeRecorder{}
	cl := newCluster("abc")
	cl.SetStore(store.New())
	storage := raft.NewMemoryStorage()
	s := &EtcdServer{
<<<<<<< HEAD
		store:       st,
		sender:      &nopSender{},
		storage:     &storageRecorder{},
		node:        n,
		raftStorage: storage,
		Cluster:     cl,
=======
		store:   st,
		sendhub: &nopSender{},
		storage: &storageRecorder{},
		node:    n,
		Cluster: cl,
>>>>>>> 66c30f28
	}

	s.start()
	req := &pb.Request{Method: "QGET"}
	n.readyc <- raft.Ready{
		Snapshot: raftpb.Snapshot{Metadata: raftpb.SnapshotMetadata{Index: 1}},
		CommittedEntries: []raftpb.Entry{
			{Index: 2, Data: pbutil.MustMarshal(req)},
		},
	}
	// make goroutines move forward to receive snapshot
	testutil.ForceGosched()
	s.Stop()

	actions := st.Action()
	if len(actions) != 2 {
		t.Fatalf("len(action) = %d, want 2", len(actions))
	}
	if actions[0].name != "Recovery" {
		t.Errorf("actions[0] = %s, want %s", actions[0].name, "Recovery")
	}
	if actions[1].name != "Get" {
		t.Errorf("actions[1] = %s, want %s", actions[1].name, "Get")
	}
}

// TestAddMember tests AddMember can propose and perform node addition.
func TestAddMember(t *testing.T) {
	n := newNodeConfChangeCommitterRecorder()
	n.readyc <- raft.Ready{
		SoftState: &raft.SoftState{
			RaftState: raft.StateLeader,
			Nodes:     []uint64{2345, 3456},
		},
	}
	cl := newTestCluster(nil)
	cl.SetStore(store.New())
	s := &EtcdServer{
<<<<<<< HEAD
		node:        n,
		raftStorage: raft.NewMemoryStorage(),
		store:       &storeRecorder{},
		sender:      &nopSender{},
		storage:     &storageRecorder{},
		Cluster:     cl,
=======
		node:    n,
		store:   &storeRecorder{},
		sendhub: &nopSender{},
		storage: &storageRecorder{},
		Cluster: cl,
>>>>>>> 66c30f28
	}
	s.start()
	m := Member{ID: 1234, RaftAttributes: RaftAttributes{PeerURLs: []string{"foo"}}}
	err := s.AddMember(context.TODO(), m)
	gaction := n.Action()
	s.Stop()

	if err != nil {
		t.Fatalf("AddMember error: %v", err)
	}
	wactions := []action{action{name: "ProposeConfChange:ConfChangeAddNode"}, action{name: "ApplyConfChange:ConfChangeAddNode"}}
	if !reflect.DeepEqual(gaction, wactions) {
		t.Errorf("action = %v, want %v", gaction, wactions)
	}
	if cl.Member(1234) == nil {
		t.Errorf("member with id 1234 is not added")
	}
}

// TestRemoveMember tests RemoveMember can propose and perform node removal.
func TestRemoveMember(t *testing.T) {
	n := newNodeConfChangeCommitterRecorder()
	n.readyc <- raft.Ready{
		SoftState: &raft.SoftState{
			RaftState: raft.StateLeader,
			Nodes:     []uint64{1234, 2345, 3456},
		},
	}
	cl := newTestCluster(nil)
	cl.SetStore(store.New())
	cl.AddMember(&Member{ID: 1234})
	s := &EtcdServer{
<<<<<<< HEAD
		node:        n,
		raftStorage: raft.NewMemoryStorage(),
		store:       &storeRecorder{},
		sender:      &nopSender{},
		storage:     &storageRecorder{},
		Cluster:     cl,
=======
		node:    n,
		store:   &storeRecorder{},
		sendhub: &nopSender{},
		storage: &storageRecorder{},
		Cluster: cl,
>>>>>>> 66c30f28
	}
	s.start()
	err := s.RemoveMember(context.TODO(), 1234)
	gaction := n.Action()
	s.Stop()

	if err != nil {
		t.Fatalf("RemoveMember error: %v", err)
	}
	wactions := []action{action{name: "ProposeConfChange:ConfChangeRemoveNode"}, action{name: "ApplyConfChange:ConfChangeRemoveNode"}}
	if !reflect.DeepEqual(gaction, wactions) {
		t.Errorf("action = %v, want %v", gaction, wactions)
	}
	if cl.Member(1234) != nil {
		t.Errorf("member with id 1234 is not removed")
	}
}

// TestUpdateMember tests RemoveMember can propose and perform node update.
func TestUpdateMember(t *testing.T) {
	n := newNodeConfChangeCommitterRecorder()
	n.readyc <- raft.Ready{
		SoftState: &raft.SoftState{
			RaftState: raft.StateLeader,
			Nodes:     []uint64{1234, 2345, 3456},
		},
	}
	cl := newTestCluster(nil)
	cl.SetStore(store.New())
	cl.AddMember(&Member{ID: 1234})
	s := &EtcdServer{
<<<<<<< HEAD
		node:        n,
		raftStorage: raft.NewMemoryStorage(),
		store:       &storeRecorder{},
		sender:      &nopSender{},
		storage:     &storageRecorder{},
		Cluster:     cl,
=======
		node:    n,
		store:   &storeRecorder{},
		sendhub: &nopSender{},
		storage: &storageRecorder{},
		Cluster: cl,
>>>>>>> 66c30f28
	}
	s.start()
	wm := Member{ID: 1234, RaftAttributes: RaftAttributes{PeerURLs: []string{"http://127.0.0.1:1"}}}
	err := s.UpdateMember(context.TODO(), wm)
	gaction := n.Action()
	s.Stop()

	if err != nil {
		t.Fatalf("UpdateMember error: %v", err)
	}
	wactions := []action{action{name: "ProposeConfChange:ConfChangeUpdateNode"}, action{name: "ApplyConfChange:ConfChangeUpdateNode"}}
	if !reflect.DeepEqual(gaction, wactions) {
		t.Errorf("action = %v, want %v", gaction, wactions)
	}
	if !reflect.DeepEqual(cl.Member(1234), &wm) {
		t.Errorf("member = %v, want %v", cl.Member(1234), &wm)
	}
}

// TODO: test server could stop itself when being removed

// TODO: test wait trigger correctness in multi-server case

func TestPublish(t *testing.T) {
	n := &nodeProposeDataRecorder{}
	ch := make(chan interface{}, 1)
	// simulate that request has gone through consensus
	ch <- Response{}
	w := &waitWithResponse{ch: ch}
	srv := &EtcdServer{
		id:         1,
		attributes: Attributes{Name: "node1", ClientURLs: []string{"http://a", "http://b"}},
		Cluster:    &Cluster{},
		node:       n,
		w:          w,
	}
	srv.publish(time.Hour)

	data := n.data()
	if len(data) != 1 {
		t.Fatalf("len(proposeData) = %d, want 1", len(data))
	}
	var r pb.Request
	if err := r.Unmarshal(data[0]); err != nil {
		t.Fatalf("unmarshal request error: %v", err)
	}
	if r.Method != "PUT" {
		t.Errorf("method = %s, want PUT", r.Method)
	}
	wm := Member{ID: 1, Attributes: Attributes{Name: "node1", ClientURLs: []string{"http://a", "http://b"}}}
	if w := path.Join(memberStoreKey(wm.ID), attributesSuffix); r.Path != w {
		t.Errorf("path = %s, want %s", r.Path, w)
	}
	var gattr Attributes
	if err := json.Unmarshal([]byte(r.Val), &gattr); err != nil {
		t.Fatalf("unmarshal val error: %v", err)
	}
	if !reflect.DeepEqual(gattr, wm.Attributes) {
		t.Errorf("member = %v, want %v", gattr, wm.Attributes)
	}
}

// TestPublishStopped tests that publish will be stopped if server is stopped.
func TestPublishStopped(t *testing.T) {
	srv := &EtcdServer{
		node:    &nodeRecorder{},
		sendhub: &nopSender{},
		Cluster: &Cluster{},
		w:       &waitRecorder{},
		done:    make(chan struct{}),
		stop:    make(chan struct{}),
	}
	close(srv.done)
	srv.publish(time.Hour)
}

// TestPublishRetry tests that publish will keep retry until success.
func TestPublishRetry(t *testing.T) {
	n := &nodeRecorder{}
	srv := &EtcdServer{
		node: n,
		w:    &waitRecorder{},
		done: make(chan struct{}),
	}
	time.AfterFunc(500*time.Microsecond, func() { close(srv.done) })
	srv.publish(10 * time.Nanosecond)

	action := n.Action()
	// multiple Proposes
	if n := len(action); n < 2 {
		t.Errorf("len(action) = %d, want >= 2", n)
	}
}

func TestStopNotify(t *testing.T) {
	s := &EtcdServer{
		stop: make(chan struct{}),
		done: make(chan struct{}),
	}
	go func() {
		<-s.stop
		close(s.done)
	}()

	notifier := s.StopNotify()
	select {
	case <-notifier:
		t.Fatalf("received unexpected stop notification")
	default:
	}
	s.Stop()
	select {
	case <-notifier:
	default:
		t.Fatalf("cannot receive stop notification")
	}
}

func TestGetOtherPeerURLs(t *testing.T) {
	tests := []struct {
		membs []*Member
		self  string
		wurls []string
	}{
		{
			[]*Member{
				newTestMember(1, []string{"http://10.0.0.1"}, "a", nil),
			},
			"a",
			[]string{},
		},
		{
			[]*Member{
				newTestMember(1, []string{"http://10.0.0.1"}, "a", nil),
				newTestMember(2, []string{"http://10.0.0.2"}, "b", nil),
				newTestMember(3, []string{"http://10.0.0.3"}, "c", nil),
			},
			"a",
			[]string{"http://10.0.0.2", "http://10.0.0.3"},
		},
		{
			[]*Member{
				newTestMember(1, []string{"http://10.0.0.1"}, "a", nil),
				newTestMember(3, []string{"http://10.0.0.3"}, "c", nil),
				newTestMember(2, []string{"http://10.0.0.2"}, "b", nil),
			},
			"a",
			[]string{"http://10.0.0.2", "http://10.0.0.3"},
		},
	}
	for i, tt := range tests {
		cl := NewClusterFromMembers("", types.ID(0), tt.membs)
		urls := getOtherPeerURLs(cl, tt.self)
		if !reflect.DeepEqual(urls, tt.wurls) {
			t.Errorf("#%d: urls = %+v, want %+v", i, urls, tt.wurls)
		}
	}
}

func TestGetBool(t *testing.T) {
	tests := []struct {
		b    *bool
		wb   bool
		wset bool
	}{
		{nil, false, false},
		{boolp(true), true, true},
		{boolp(false), false, true},
	}
	for i, tt := range tests {
		b, set := getBool(tt.b)
		if b != tt.wb {
			t.Errorf("#%d: value = %v, want %v", i, b, tt.wb)
		}
		if set != tt.wset {
			t.Errorf("#%d: set = %v, want %v", i, set, tt.wset)
		}
	}
}

func TestGenID(t *testing.T) {
	// Sanity check that the GenID function has been seeded appropriately
	// (math/rand is seeded with 1 by default)
	r := rand.NewSource(int64(1))
	var n uint64
	for n == 0 {
		n = uint64(r.Int63())
	}
	if n == GenID() {
		t.Fatalf("GenID's rand seeded with 1!")
	}
}

type action struct {
	name   string
	params []interface{}
}

type recorder struct {
	sync.Mutex
	actions []action
}

func (r *recorder) record(a action) {
	r.Lock()
	r.actions = append(r.actions, a)
	r.Unlock()
}
func (r *recorder) Action() []action {
	r.Lock()
	cpy := make([]action, len(r.actions))
	copy(cpy, r.actions)
	r.Unlock()
	return cpy
}

type storeRecorder struct {
	recorder
}

func (s *storeRecorder) Version() int  { return 0 }
func (s *storeRecorder) Index() uint64 { return 0 }
func (s *storeRecorder) Get(path string, recursive, sorted bool) (*store.Event, error) {
	s.record(action{
		name:   "Get",
		params: []interface{}{path, recursive, sorted},
	})
	return &store.Event{}, nil
}
func (s *storeRecorder) Set(path string, dir bool, val string, expr time.Time) (*store.Event, error) {
	s.record(action{
		name:   "Set",
		params: []interface{}{path, dir, val, expr},
	})
	return &store.Event{}, nil
}
func (s *storeRecorder) Update(path, val string, expr time.Time) (*store.Event, error) {
	s.record(action{
		name:   "Update",
		params: []interface{}{path, val, expr},
	})
	return &store.Event{}, nil
}
func (s *storeRecorder) Create(path string, dir bool, val string, uniq bool, exp time.Time) (*store.Event, error) {
	s.record(action{
		name:   "Create",
		params: []interface{}{path, dir, val, uniq, exp},
	})
	return &store.Event{}, nil
}
func (s *storeRecorder) CompareAndSwap(path, prevVal string, prevIdx uint64, val string, expr time.Time) (*store.Event, error) {
	s.record(action{
		name:   "CompareAndSwap",
		params: []interface{}{path, prevVal, prevIdx, val, expr},
	})
	return &store.Event{}, nil
}
func (s *storeRecorder) Delete(path string, dir, recursive bool) (*store.Event, error) {
	s.record(action{
		name:   "Delete",
		params: []interface{}{path, dir, recursive},
	})
	return &store.Event{}, nil
}
func (s *storeRecorder) CompareAndDelete(path, prevVal string, prevIdx uint64) (*store.Event, error) {
	s.record(action{
		name:   "CompareAndDelete",
		params: []interface{}{path, prevVal, prevIdx},
	})
	return &store.Event{}, nil
}
func (s *storeRecorder) Watch(_ string, _, _ bool, _ uint64) (store.Watcher, error) {
	s.record(action{name: "Watch"})
	return &stubWatcher{}, nil
}
func (s *storeRecorder) Save() ([]byte, error) {
	s.record(action{name: "Save"})
	return nil, nil
}
func (s *storeRecorder) Recovery(b []byte) error {
	s.record(action{name: "Recovery"})
	return nil
}
func (s *storeRecorder) JsonStats() []byte { return nil }
func (s *storeRecorder) DeleteExpiredKeys(cutoff time.Time) {
	s.record(action{
		name:   "DeleteExpiredKeys",
		params: []interface{}{cutoff},
	})
}

type stubWatcher struct{}

func (w *stubWatcher) EventChan() chan *store.Event { return nil }
func (w *stubWatcher) StartIndex() uint64           { return 0 }
func (w *stubWatcher) Remove()                      {}

// errStoreRecorder returns an store error on Get, Watch request
type errStoreRecorder struct {
	storeRecorder
	err error
}

func (s *errStoreRecorder) Get(_ string, _, _ bool) (*store.Event, error) {
	s.record(action{name: "Get"})
	return nil, s.err
}
func (s *errStoreRecorder) Watch(_ string, _, _ bool, _ uint64) (store.Watcher, error) {
	s.record(action{name: "Watch"})
	return nil, s.err
}

type waitRecorder struct {
	action []action
}

func (w *waitRecorder) Register(id uint64) <-chan interface{} {
	w.action = append(w.action, action{name: fmt.Sprint("Register", id)})
	return nil
}
func (w *waitRecorder) Trigger(id uint64, x interface{}) {
	w.action = append(w.action, action{name: fmt.Sprint("Trigger", id)})
}

func boolp(b bool) *bool { return &b }

func stringp(s string) *string { return &s }

type storageRecorder struct {
	recorder
}

func (p *storageRecorder) Save(st raftpb.HardState, ents []raftpb.Entry) error {
	p.record(action{name: "Save"})
	return nil
}
func (p *storageRecorder) Cut() error {
	p.record(action{name: "Cut"})
	return nil
}
func (p *storageRecorder) SaveSnap(st raftpb.Snapshot) error {
	if !raft.IsEmptySnap(st) {
		p.record(action{name: "SaveSnap"})
	}
	return nil
}

type readyNode struct {
	readyc chan raft.Ready
}

func newReadyNode() *readyNode {
	readyc := make(chan raft.Ready, 1)
	return &readyNode{readyc: readyc}
}
func (n *readyNode) Tick()                                          {}
func (n *readyNode) Campaign(ctx context.Context) error             { return nil }
func (n *readyNode) Propose(ctx context.Context, data []byte) error { return nil }
func (n *readyNode) ProposeConfChange(ctx context.Context, conf raftpb.ConfChange) error {
	return nil
}
func (n *readyNode) Step(ctx context.Context, msg raftpb.Message) error       { return nil }
func (n *readyNode) Ready() <-chan raft.Ready                                 { return n.readyc }
func (n *readyNode) Advance()                                                 {}
func (n *readyNode) ApplyConfChange(conf raftpb.ConfChange) *raftpb.ConfState { return nil }
func (n *readyNode) Stop()                                                    {}
func (n *readyNode) Compact(index uint64, nodes []uint64, d []byte)           {}

type nodeRecorder struct {
	recorder
}

func (n *nodeRecorder) Tick() { n.record(action{name: "Tick"}) }

func (n *nodeRecorder) Campaign(ctx context.Context) error {
	n.record(action{name: "Campaign"})
	return nil
}
func (n *nodeRecorder) Propose(ctx context.Context, data []byte) error {
	n.record(action{name: "Propose"})
	return nil
}
func (n *nodeRecorder) ProposeConfChange(ctx context.Context, conf raftpb.ConfChange) error {
	n.record(action{name: "ProposeConfChange"})
	return nil
}
func (n *nodeRecorder) Step(ctx context.Context, msg raftpb.Message) error {
	n.record(action{name: "Step"})
	return nil
}
func (n *nodeRecorder) Ready() <-chan raft.Ready { return nil }
func (n *nodeRecorder) Advance()                 {}
func (n *nodeRecorder) ApplyConfChange(conf raftpb.ConfChange) *raftpb.ConfState {
	n.record(action{name: "ApplyConfChange", params: []interface{}{conf}})
	return nil
}
func (n *nodeRecorder) Stop() {
	n.record(action{name: "Stop"})
}
func (n *nodeRecorder) Compact(index uint64, nodes []uint64, d []byte) {
	n.record(action{name: "Compact"})
}

type nodeProposeDataRecorder struct {
	nodeRecorder
	sync.Mutex
	d [][]byte
}

func (n *nodeProposeDataRecorder) data() [][]byte {
	n.Lock()
	d := n.d
	n.Unlock()
	return d
}
func (n *nodeProposeDataRecorder) Propose(ctx context.Context, data []byte) error {
	n.nodeRecorder.Propose(ctx, data)
	n.Lock()
	n.d = append(n.d, data)
	n.Unlock()
	return nil
}

type nodeProposalBlockerRecorder struct {
	nodeRecorder
}

func (n *nodeProposalBlockerRecorder) Propose(ctx context.Context, data []byte) error {
	<-ctx.Done()
	n.record(action{name: "Propose blocked"})
	return nil
}

type nodeConfChangeCommitterRecorder struct {
	nodeRecorder
	readyc chan raft.Ready
}

func newNodeConfChangeCommitterRecorder() *nodeConfChangeCommitterRecorder {
	readyc := make(chan raft.Ready, 1)
	return &nodeConfChangeCommitterRecorder{readyc: readyc}
}
func (n *nodeConfChangeCommitterRecorder) ProposeConfChange(ctx context.Context, conf raftpb.ConfChange) error {
	data, err := conf.Marshal()
	if err != nil {
		return err
	}
	n.readyc <- raft.Ready{CommittedEntries: []raftpb.Entry{{Type: raftpb.EntryConfChange, Data: data}}}
	n.record(action{name: "ProposeConfChange:" + conf.Type.String()})
	return nil
}
func (n *nodeConfChangeCommitterRecorder) Ready() <-chan raft.Ready {
	return n.readyc
}
func (n *nodeConfChangeCommitterRecorder) ApplyConfChange(conf raftpb.ConfChange) *raftpb.ConfState {
	n.record(action{name: "ApplyConfChange:" + conf.Type.String()})
	return nil
}

type waitWithResponse struct {
	ch <-chan interface{}
}

func (w *waitWithResponse) Register(id uint64) <-chan interface{} {
	return w.ch
}
func (w *waitWithResponse) Trigger(id uint64, x interface{}) {}

type nopSender struct{}

func (s *nopSender) Sender(id types.ID) rafthttp.Sender { return nil }
func (s *nopSender) Send(m []raftpb.Message)            {}
func (s *nopSender) Add(m *Member)                      {}
func (s *nopSender) Remove(id types.ID)                 {}
func (s *nopSender) Update(m *Member)                   {}
func (s *nopSender) Stop()                              {}
func (s *nopSender) ShouldStopNotify() <-chan struct{}  { return nil }

func mustMakePeerSlice(t *testing.T, ids ...uint64) []raft.Peer {
	peers := make([]raft.Peer, len(ids))
	for i, id := range ids {
		m := Member{ID: types.ID(id)}
		b, err := json.Marshal(m)
		if err != nil {
			t.Fatal(err)
		}
		peers[i] = raft.Peer{ID: id, Context: b}
	}
	return peers
}<|MERGE_RESOLUTION|>--- conflicted
+++ resolved
@@ -568,22 +568,13 @@
 		cl := newCluster("abc")
 		cl.SetStore(st)
 		srv := &EtcdServer{
-<<<<<<< HEAD
 			node:        n,
 			raftStorage: s,
 			store:       st,
-			sender:      &fakeSender{ss},
+			sendhub:     &fakeSender{ss},
 			storage:     &storageRecorder{},
 			Ticker:      tk.C,
 			Cluster:     cl,
-=======
-			node:    n,
-			store:   st,
-			sendhub: &fakeSender{ss},
-			storage: &storageRecorder{},
-			Ticker:  tk.C,
-			Cluster: cl,
->>>>>>> 66c30f28
 		}
 		ss[i] = srv
 	}
@@ -652,22 +643,13 @@
 		cl := newCluster("abc")
 		cl.SetStore(store.New())
 		srv := &EtcdServer{
-<<<<<<< HEAD
 			node:        n,
 			raftStorage: s,
 			store:       st,
-			sender:      &nopSender{},
+			sendhub:     &nopSender{},
 			storage:     &storageRecorder{},
 			Ticker:      tk,
 			Cluster:     cl,
-=======
-			node:    n,
-			store:   st,
-			sendhub: &nopSender{},
-			storage: &storageRecorder{},
-			Ticker:  tk,
-			Cluster: cl,
->>>>>>> 66c30f28
 		}
 		srv.start()
 		resp, err := srv.Do(ctx, tt)
@@ -750,22 +732,13 @@
 	cl.SetStore(store.New())
 	srv := &EtcdServer{
 		// TODO: use fake node for better testability
-<<<<<<< HEAD
 		node:        n,
 		raftStorage: s,
 		store:       st,
-		sender:      &nopSender{},
+		sendhub:     &nopSender{},
 		storage:     &storageRecorder{},
 		Ticker:      tk,
 		Cluster:     cl,
-=======
-		node:    n,
-		store:   st,
-		sendhub: &nopSender{},
-		storage: &storageRecorder{},
-		Ticker:  tk,
-		Cluster: cl,
->>>>>>> 66c30f28
 	}
 	srv.start()
 
@@ -871,20 +844,12 @@
 	}
 	st := make(chan time.Time, 1)
 	srv := &EtcdServer{
-<<<<<<< HEAD
 		node:        n,
 		raftStorage: raft.NewMemoryStorage(),
 		store:       &storeRecorder{},
-		sender:      &nopSender{},
+		sendhub:     &nopSender{},
 		storage:     &storageRecorder{},
 		SyncTicker:  st,
-=======
-		node:       n,
-		store:      &storeRecorder{},
-		sendhub:    &nopSender{},
-		storage:    &storageRecorder{},
-		SyncTicker: st,
->>>>>>> 66c30f28
 	}
 	srv.start()
 	// trigger the server to become a leader and accept sync requests
@@ -987,24 +952,14 @@
 	p := &storageRecorder{}
 	cl := newCluster("abc")
 	cl.SetStore(store.New())
-<<<<<<< HEAD
 	srv := &EtcdServer{
 		store:       st,
-		sender:      &nopSender{},
+		sendhub:     &nopSender{},
 		storage:     p,
 		node:        n,
 		raftStorage: s,
 		snapCount:   10,
 		Cluster:     cl,
-=======
-	s := &EtcdServer{
-		store:     st,
-		sendhub:   &nopSender{},
-		storage:   p,
-		node:      n,
-		snapCount: 10,
-		Cluster:   cl,
->>>>>>> 66c30f28
 	}
 
 	srv.start()
@@ -1035,20 +990,12 @@
 	cl := newCluster("abc")
 	cl.SetStore(store.New())
 	s := &EtcdServer{
-<<<<<<< HEAD
 		store:       st,
-		sender:      &nopSender{},
+		sendhub:     &nopSender{},
 		storage:     p,
 		node:        n,
 		raftStorage: raft.NewMemoryStorage(),
 		Cluster:     cl,
-=======
-		store:   st,
-		sendhub: &nopSender{},
-		storage: p,
-		node:    n,
-		Cluster: cl,
->>>>>>> 66c30f28
 	}
 
 	s.start()
@@ -1076,20 +1023,12 @@
 	cl := newCluster("abc")
 	cl.SetStore(store.New())
 	s := &EtcdServer{
-<<<<<<< HEAD
 		store:       st,
-		sender:      &nopSender{},
+		sendhub:     &nopSender{},
 		storage:     &storageRecorder{},
 		node:        n,
 		raftStorage: raft.NewMemoryStorage(),
 		Cluster:     cl,
-=======
-		store:   st,
-		sendhub: &nopSender{},
-		storage: &storageRecorder{},
-		node:    n,
-		Cluster: cl,
->>>>>>> 66c30f28
 	}
 
 	s.start()
@@ -1117,20 +1056,12 @@
 	cl.SetStore(store.New())
 	storage := raft.NewMemoryStorage()
 	s := &EtcdServer{
-<<<<<<< HEAD
 		store:       st,
-		sender:      &nopSender{},
+		sendhub:     &nopSender{},
 		storage:     &storageRecorder{},
 		node:        n,
 		raftStorage: storage,
 		Cluster:     cl,
-=======
-		store:   st,
-		sendhub: &nopSender{},
-		storage: &storageRecorder{},
-		node:    n,
-		Cluster: cl,
->>>>>>> 66c30f28
 	}
 
 	s.start()
@@ -1169,20 +1100,12 @@
 	cl := newTestCluster(nil)
 	cl.SetStore(store.New())
 	s := &EtcdServer{
-<<<<<<< HEAD
 		node:        n,
 		raftStorage: raft.NewMemoryStorage(),
 		store:       &storeRecorder{},
-		sender:      &nopSender{},
+		sendhub:     &nopSender{},
 		storage:     &storageRecorder{},
 		Cluster:     cl,
-=======
-		node:    n,
-		store:   &storeRecorder{},
-		sendhub: &nopSender{},
-		storage: &storageRecorder{},
-		Cluster: cl,
->>>>>>> 66c30f28
 	}
 	s.start()
 	m := Member{ID: 1234, RaftAttributes: RaftAttributes{PeerURLs: []string{"foo"}}}
@@ -1215,20 +1138,12 @@
 	cl.SetStore(store.New())
 	cl.AddMember(&Member{ID: 1234})
 	s := &EtcdServer{
-<<<<<<< HEAD
 		node:        n,
 		raftStorage: raft.NewMemoryStorage(),
 		store:       &storeRecorder{},
-		sender:      &nopSender{},
+		sendhub:     &nopSender{},
 		storage:     &storageRecorder{},
 		Cluster:     cl,
-=======
-		node:    n,
-		store:   &storeRecorder{},
-		sendhub: &nopSender{},
-		storage: &storageRecorder{},
-		Cluster: cl,
->>>>>>> 66c30f28
 	}
 	s.start()
 	err := s.RemoveMember(context.TODO(), 1234)
@@ -1260,20 +1175,12 @@
 	cl.SetStore(store.New())
 	cl.AddMember(&Member{ID: 1234})
 	s := &EtcdServer{
-<<<<<<< HEAD
 		node:        n,
 		raftStorage: raft.NewMemoryStorage(),
 		store:       &storeRecorder{},
-		sender:      &nopSender{},
+		sendhub:     &nopSender{},
 		storage:     &storageRecorder{},
 		Cluster:     cl,
-=======
-		node:    n,
-		store:   &storeRecorder{},
-		sendhub: &nopSender{},
-		storage: &storageRecorder{},
-		Cluster: cl,
->>>>>>> 66c30f28
 	}
 	s.start()
 	wm := Member{ID: 1234, RaftAttributes: RaftAttributes{PeerURLs: []string{"http://127.0.0.1:1"}}}
